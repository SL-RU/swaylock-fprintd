#include <math.h>
#include <stdlib.h>
#include <wayland-client.h>
#include "cairo.h"
#include "background-image.h"
#include "swaylock.h"

#define M_PI 3.14159265358979323846
const float TYPE_INDICATOR_RANGE = M_PI / 3.0f;
const float TYPE_INDICATOR_BORDER_THICKNESS = M_PI / 128.0f;

static void set_color_for_state(cairo_t *cairo, struct swaylock_state *state,
		struct swaylock_colorset *colorset) {
	if (state->auth_state == AUTH_STATE_VALIDATING) {
		cairo_set_source_u32(cairo, colorset->verifying);
	} else if (state->auth_state == AUTH_STATE_INVALID) {
		cairo_set_source_u32(cairo, colorset->wrong);
	} else if (state->auth_state == AUTH_STATE_CLEAR) {
		cairo_set_source_u32(cairo, colorset->cleared);
	} else {
		if (state->xkb.caps_lock && state->args.show_caps_lock_indicator) {
			cairo_set_source_u32(cairo, colorset->caps_lock);
		} else if (state->xkb.caps_lock && !state->args.show_caps_lock_indicator &&
				state->args.show_caps_lock_text) {
			uint32_t inputtextcolor = state->args.colors.text.input;
			state->args.colors.text.input = state->args.colors.text.caps_lock;
			cairo_set_source_u32(cairo, colorset->input);
			state->args.colors.text.input = inputtextcolor;
		} else {
			cairo_set_source_u32(cairo, colorset->input);
		}
	}
}

void render_frame_background(struct swaylock_surface *surface) {
	struct swaylock_state *state = surface->state;

	int buffer_width = surface->width * surface->scale;
	int buffer_height = surface->height * surface->scale;
	if (buffer_width == 0 || buffer_height == 0) {
		return; // not yet configured
	}

	struct pool_buffer *buffer = get_next_buffer(state->shm,
			surface->buffers, buffer_width, buffer_height);
	if (buffer == NULL) {
		return;
	}

	cairo_t *cairo = buffer->cairo;
	cairo_set_antialias(cairo, CAIRO_ANTIALIAS_BEST);

	cairo_save(cairo);
	cairo_set_operator(cairo, CAIRO_OPERATOR_SOURCE);
	cairo_set_source_u32(cairo, state->args.colors.background);
	cairo_paint(cairo);
	if (surface->image && state->args.mode != BACKGROUND_MODE_SOLID_COLOR) {
		cairo_set_operator(cairo, CAIRO_OPERATOR_OVER);
		render_background_image(cairo, surface->image,
			state->args.mode, buffer_width, buffer_height);
	}
	cairo_restore(cairo);
	cairo_identity_matrix(cairo);

	wl_surface_set_buffer_scale(surface->surface, surface->scale);
	wl_surface_attach(surface->surface, buffer->buffer, 0, 0);
	wl_surface_damage_buffer(surface->surface, 0, 0, INT32_MAX, INT32_MAX);
	wl_surface_commit(surface->surface);
}

static void configure_font_drawing(cairo_t *cairo, struct swaylock_state *state,
		enum wl_output_subpixel subpixel, int arc_radius) {
	cairo_font_options_t *fo = cairo_font_options_create();
	cairo_font_options_set_hint_style(fo, CAIRO_HINT_STYLE_FULL);
	cairo_font_options_set_antialias(fo, CAIRO_ANTIALIAS_SUBPIXEL);
	cairo_font_options_set_subpixel_order(fo, to_cairo_subpixel_order(subpixel));

	cairo_set_font_options(cairo, fo);
	cairo_select_font_face(cairo, state->args.font,
		CAIRO_FONT_SLANT_NORMAL, CAIRO_FONT_WEIGHT_NORMAL);
	if (state->args.font_size > 0) {
		cairo_set_font_size(cairo, state->args.font_size);
	} else {
		cairo_set_font_size(cairo, arc_radius / 3.0f);
	}
	cairo_font_options_destroy(fo);
}

void render_frame(struct swaylock_surface *surface) {
	struct swaylock_state *state = surface->state;

	// First, compute the text that will be drawn, if any, since this
	// determines the size/positioning of the surface

	char attempts[4]; // like i3lock: count no more than 999
	char *text = NULL;
	const char *layout_text = NULL;

	if (state->args.show_indicator) {
		switch (state->auth_state) {
		case AUTH_STATE_VALIDATING:
			text = "Verifying";
			break;
		case AUTH_STATE_INVALID:
			text = "Wrong";
			break;
		case AUTH_STATE_CLEAR:
			text = "Cleared";
			break;
		case AUTH_STATE_INPUT:
		case AUTH_STATE_INPUT_NOP:
		case AUTH_STATE_BACKSPACE:
			// Caps Lock has higher priority
			if (state->xkb.caps_lock && state->args.show_caps_lock_text) {
				text = "Caps Lock";
			} else if (state->args.show_failed_attempts &&
					state->failed_attempts > 0) {
				if (state->failed_attempts > 999) {
					text = "999+";
				} else {
					snprintf(attempts, sizeof(attempts), "%d", state->failed_attempts);
					text = attempts;
				}
			}

			xkb_layout_index_t num_layout = xkb_keymap_num_layouts(state->xkb.keymap);
			if (!state->args.hide_keyboard_layout &&
					(state->args.show_keyboard_layout || num_layout > 1)) {
				xkb_layout_index_t curr_layout = 0;

				// advance to the first active layout (if any)
				while (curr_layout < num_layout &&
					xkb_state_layout_index_is_active(state->xkb.state,
						curr_layout, XKB_STATE_LAYOUT_EFFECTIVE) != 1) {
					++curr_layout;
				}
				// will handle invalid index if none are active
				layout_text = xkb_keymap_layout_get_name(state->xkb.keymap, curr_layout);
			}
			break;
		default:
			break;
		}
	}

	// Compute the size of the buffer needed
	int arc_radius = state->args.radius * surface->scale;
	int arc_thickness = state->args.thickness * surface->scale;
	int buffer_diameter = (arc_radius + arc_thickness) * 2;
	int buffer_width = buffer_diameter;
	int buffer_height = buffer_diameter;

	if (text || layout_text) {
		cairo_set_antialias(state->test_cairo, CAIRO_ANTIALIAS_BEST);
		configure_font_drawing(state->test_cairo, state, surface->subpixel, arc_radius);

		if (text) {
			cairo_text_extents_t extents;
			cairo_text_extents(state->test_cairo, text, &extents);
			if (buffer_width < extents.width) {
				buffer_width = extents.width;
			}
		}
		if (layout_text) {
			cairo_text_extents_t extents;
			cairo_font_extents_t fe;
			double box_padding = 4.0 * surface->scale;
			cairo_text_extents(state->test_cairo, layout_text, &extents);
			cairo_font_extents(state->test_cairo, &fe);
			buffer_height += fe.height + 2 * box_padding;
			if (buffer_width < extents.width + 2 * box_padding) {
				buffer_width = extents.width + 2 * box_padding;
			}
		}
	}
	// Ensure buffer size is multiple of buffer scale - required by protocol
	buffer_height += surface->scale - (buffer_height % surface->scale);
	buffer_width += surface->scale - (buffer_width % surface->scale);

	int subsurf_xpos;
	int subsurf_ypos;

	// Center the indicator unless overridden by the user
	if (state->args.override_indicator_x_position) {
		subsurf_xpos = state->args.indicator_x_position -
			buffer_width / (2 * surface->scale) + 2 / surface->scale;
	} else {
		subsurf_xpos = surface->width / 2 -
			buffer_width / (2 * surface->scale) + 2 / surface->scale;
	}

	if (state->args.override_indicator_y_position) {
		subsurf_ypos = state->args.indicator_y_position -
			(state->args.radius + state->args.thickness);
	} else {
		subsurf_ypos = surface->height / 2 -
			(state->args.radius + state->args.thickness);
	}

	struct pool_buffer *buffer = get_next_buffer(state->shm,
			surface->indicator_buffers, buffer_width, buffer_height);
	if (buffer == NULL) {
		return;
	}

	// Render the buffer
	cairo_t *cairo = buffer->cairo;
	cairo_set_antialias(cairo, CAIRO_ANTIALIAS_BEST);

	cairo_identity_matrix(cairo);

	// Clear
	cairo_save(cairo);
	cairo_set_source_rgba(cairo, 0, 0, 0, 0);
	cairo_set_operator(cairo, CAIRO_OPERATOR_SOURCE);
	cairo_paint(cairo);
	cairo_restore(cairo);

	float type_indicator_border_thickness =
		TYPE_INDICATOR_BORDER_THICKNESS * surface->scale;

	if (state->args.show_indicator && (state->auth_state != AUTH_STATE_IDLE ||
			state->args.indicator_idle_visible)) {
		// Fill inner circle
		cairo_set_line_width(cairo, 0);
		cairo_arc(cairo, buffer_width / 2, buffer_diameter / 2,
				arc_radius - arc_thickness / 2, 0, 2 * M_PI);
		set_color_for_state(cairo, state, &state->args.colors.inside);
		cairo_fill_preserve(cairo);
		cairo_stroke(cairo);

		// Draw ring
		cairo_set_line_width(cairo, arc_thickness);
		cairo_arc(cairo, buffer_width / 2, buffer_diameter / 2, arc_radius,
				0, 2 * M_PI);
		set_color_for_state(cairo, state, &state->args.colors.ring);
		cairo_stroke(cairo);

		// Draw a message
		configure_font_drawing(cairo, state, surface->subpixel, arc_radius);
		set_color_for_state(cairo, state, &state->args.colors.text);
<<<<<<< HEAD
		cairo_select_font_face(cairo, state->args.font,
				CAIRO_FONT_SLANT_NORMAL, CAIRO_FONT_WEIGHT_NORMAL);
		if (state->args.font_size > 0) {
			cairo_set_font_size(cairo, state->args.font_size);
		} else {
			cairo_set_font_size(cairo, arc_radius / 3.0f);
		}
		switch (state->auth_state) {
		case AUTH_STATE_VALIDATING:
			text = "Verifying";
			break;
                case AUTH_STATE_FINGERPRINT:
			text = state->fingerprint_msg;
			break;
		case AUTH_STATE_INVALID:
			text = "Wrong";
			break;
		case AUTH_STATE_CLEAR:
			text = "Cleared";
			break;
		case AUTH_STATE_INPUT:
		case AUTH_STATE_INPUT_NOP:
		case AUTH_STATE_BACKSPACE:
			// Caps Lock has higher priority
			if (state->xkb.caps_lock && state->args.show_caps_lock_text) {
				text = "Caps Lock";
			} else if (state->args.show_failed_attempts &&
					state->failed_attempts > 0) {
				if (state->failed_attempts > 999) {
					text = "999+";
				} else {
					snprintf(attempts, sizeof(attempts), "%d", state->failed_attempts);
					text = attempts;
				}
			}

			xkb_layout_index_t num_layout = xkb_keymap_num_layouts(state->xkb.keymap);
			if (!state->args.hide_keyboard_layout &&
					(state->args.show_keyboard_layout || num_layout > 1)) {
				xkb_layout_index_t curr_layout = 0;

				// advance to the first active layout (if any)
				while (curr_layout < num_layout &&
					xkb_state_layout_index_is_active(state->xkb.state,
						curr_layout, XKB_STATE_LAYOUT_EFFECTIVE) != 1) {
					++curr_layout;
				}
				// will handle invalid index if none are active
				layout_text = xkb_keymap_layout_get_name(state->xkb.keymap, curr_layout);
			}
			break;
		default:
			break;
		}
=======
>>>>>>> ac3b49b6

		if (text) {
			cairo_text_extents_t extents;
			cairo_font_extents_t fe;
			double x, y;
			cairo_text_extents(cairo, text, &extents);
			cairo_font_extents(cairo, &fe);
			x = (buffer_width / 2) -
				(extents.width / 2 + extents.x_bearing);
			y = (buffer_diameter / 2) +
				(fe.height / 2 - fe.descent);

			cairo_move_to(cairo, x, y);
			cairo_show_text(cairo, text);
			cairo_close_path(cairo);
			cairo_new_sub_path(cairo);
		}

		// Typing indicator: Highlight random part on keypress
		if (state->auth_state == AUTH_STATE_INPUT
				|| state->auth_state == AUTH_STATE_BACKSPACE) {
			static double highlight_start = 0;
			highlight_start +=
				(rand() % (int)(M_PI * 100)) / 100.0 + M_PI * 0.5;
			cairo_arc(cairo, buffer_width / 2, buffer_diameter / 2,
					arc_radius, highlight_start,
					highlight_start + TYPE_INDICATOR_RANGE);
			if (state->auth_state == AUTH_STATE_INPUT) {
				if (state->xkb.caps_lock && state->args.show_caps_lock_indicator) {
					cairo_set_source_u32(cairo, state->args.colors.caps_lock_key_highlight);
				} else {
					cairo_set_source_u32(cairo, state->args.colors.key_highlight);
				}
			} else {
				if (state->xkb.caps_lock && state->args.show_caps_lock_indicator) {
					cairo_set_source_u32(cairo, state->args.colors.caps_lock_bs_highlight);
				} else {
					cairo_set_source_u32(cairo, state->args.colors.bs_highlight);
				}
			}
			cairo_stroke(cairo);

			// Draw borders
			cairo_set_source_u32(cairo, state->args.colors.separator);
			cairo_arc(cairo, buffer_width / 2, buffer_diameter / 2,
					arc_radius, highlight_start,
					highlight_start + type_indicator_border_thickness);
			cairo_stroke(cairo);

			cairo_arc(cairo, buffer_width / 2, buffer_diameter / 2,
					arc_radius, highlight_start + TYPE_INDICATOR_RANGE,
					highlight_start + TYPE_INDICATOR_RANGE +
						type_indicator_border_thickness);
			cairo_stroke(cairo);
		}

		// Draw inner + outer border of the circle
		set_color_for_state(cairo, state, &state->args.colors.line);
		cairo_set_line_width(cairo, 2.0 * surface->scale);
		cairo_arc(cairo, buffer_width / 2, buffer_diameter / 2,
				arc_radius - arc_thickness / 2, 0, 2 * M_PI);
		cairo_stroke(cairo);
		cairo_arc(cairo, buffer_width / 2, buffer_diameter / 2,
				arc_radius + arc_thickness / 2, 0, 2 * M_PI);
		cairo_stroke(cairo);

		// display layout text separately
		if (layout_text) {
			cairo_text_extents_t extents;
			cairo_font_extents_t fe;
			double x, y;
			double box_padding = 4.0 * surface->scale;
			cairo_text_extents(cairo, layout_text, &extents);
			cairo_font_extents(cairo, &fe);
			// upper left coordinates for box
			x = (buffer_width / 2) - (extents.width / 2) - box_padding;
			y = buffer_diameter;

			// background box
			cairo_rectangle(cairo, x, y,
				extents.width + 2.0 * box_padding,
				fe.height + 2.0 * box_padding);
			cairo_set_source_u32(cairo, state->args.colors.layout_background);
			cairo_fill_preserve(cairo);
			// border
			cairo_set_source_u32(cairo, state->args.colors.layout_border);
			cairo_stroke(cairo);

			// take font extents and padding into account
			cairo_move_to(cairo,
				x - extents.x_bearing + box_padding,
				y + (fe.height - fe.descent) + box_padding);
			cairo_set_source_u32(cairo, state->args.colors.layout_text);
			cairo_show_text(cairo, layout_text);
			cairo_new_sub_path(cairo);
		}
	}

	// Send Wayland requests
	wl_subsurface_set_position(surface->subsurface, subsurf_xpos, subsurf_ypos);

	wl_surface_set_buffer_scale(surface->child, surface->scale);
	wl_surface_attach(surface->child, buffer->buffer, 0, 0);
	wl_surface_damage_buffer(surface->child, 0, 0, INT32_MAX, INT32_MAX);
	wl_surface_commit(surface->child);

	wl_surface_commit(surface->surface);
}<|MERGE_RESOLUTION|>--- conflicted
+++ resolved
@@ -101,6 +101,9 @@
 		case AUTH_STATE_VALIDATING:
 			text = "Verifying";
 			break;
+                case AUTH_STATE_FINGERPRINT:
+			text = state->fingerprint_msg;
+			break;
 		case AUTH_STATE_INVALID:
 			text = "Wrong";
 			break;
@@ -239,63 +242,6 @@
 		// Draw a message
 		configure_font_drawing(cairo, state, surface->subpixel, arc_radius);
 		set_color_for_state(cairo, state, &state->args.colors.text);
-<<<<<<< HEAD
-		cairo_select_font_face(cairo, state->args.font,
-				CAIRO_FONT_SLANT_NORMAL, CAIRO_FONT_WEIGHT_NORMAL);
-		if (state->args.font_size > 0) {
-			cairo_set_font_size(cairo, state->args.font_size);
-		} else {
-			cairo_set_font_size(cairo, arc_radius / 3.0f);
-		}
-		switch (state->auth_state) {
-		case AUTH_STATE_VALIDATING:
-			text = "Verifying";
-			break;
-                case AUTH_STATE_FINGERPRINT:
-			text = state->fingerprint_msg;
-			break;
-		case AUTH_STATE_INVALID:
-			text = "Wrong";
-			break;
-		case AUTH_STATE_CLEAR:
-			text = "Cleared";
-			break;
-		case AUTH_STATE_INPUT:
-		case AUTH_STATE_INPUT_NOP:
-		case AUTH_STATE_BACKSPACE:
-			// Caps Lock has higher priority
-			if (state->xkb.caps_lock && state->args.show_caps_lock_text) {
-				text = "Caps Lock";
-			} else if (state->args.show_failed_attempts &&
-					state->failed_attempts > 0) {
-				if (state->failed_attempts > 999) {
-					text = "999+";
-				} else {
-					snprintf(attempts, sizeof(attempts), "%d", state->failed_attempts);
-					text = attempts;
-				}
-			}
-
-			xkb_layout_index_t num_layout = xkb_keymap_num_layouts(state->xkb.keymap);
-			if (!state->args.hide_keyboard_layout &&
-					(state->args.show_keyboard_layout || num_layout > 1)) {
-				xkb_layout_index_t curr_layout = 0;
-
-				// advance to the first active layout (if any)
-				while (curr_layout < num_layout &&
-					xkb_state_layout_index_is_active(state->xkb.state,
-						curr_layout, XKB_STATE_LAYOUT_EFFECTIVE) != 1) {
-					++curr_layout;
-				}
-				// will handle invalid index if none are active
-				layout_text = xkb_keymap_layout_get_name(state->xkb.keymap, curr_layout);
-			}
-			break;
-		default:
-			break;
-		}
-=======
->>>>>>> ac3b49b6
 
 		if (text) {
 			cairo_text_extents_t extents;
