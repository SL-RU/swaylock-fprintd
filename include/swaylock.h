#ifndef _SWAYLOCK_H
#define _SWAYLOCK_H
#include <stdbool.h>
#include <stdint.h>
#include <wayland-client.h>
#include "background-image.h"
#include "cairo.h"
#include "pool-buffer.h"
#include "seat.h"

// Indicator state: status of authentication attempt
enum auth_state {
<<<<<<< HEAD
	AUTH_STATE_IDLE,
	AUTH_STATE_CLEAR,
	AUTH_STATE_INPUT,
	AUTH_STATE_INPUT_NOP,
	AUTH_STATE_BACKSPACE,
	AUTH_STATE_VALIDATING,
	AUTH_STATE_INVALID,
	AUTH_STATE_FINGERPRINT,
=======
	AUTH_STATE_IDLE, // nothing happening
	AUTH_STATE_VALIDATING, // currently validating password
	AUTH_STATE_INVALID, // displaying message: password was wrong
};

// Indicator state: status of password buffer / typing letters
enum input_state {
	INPUT_STATE_IDLE, // nothing happening; other states decay to this after time
	INPUT_STATE_CLEAR, // displaying message: password buffer was cleared
	INPUT_STATE_LETTER, // pressed a key that input a letter
	INPUT_STATE_BACKSPACE, // pressed backspace and removed a letter
	INPUT_STATE_NEUTRAL, // pressed a key (like Ctrl) that did nothing
>>>>>>> f9ce3f19
};

struct swaylock_colorset {
	uint32_t input;
	uint32_t cleared;
	uint32_t caps_lock;
	uint32_t verifying;
	uint32_t wrong;
};

struct swaylock_colors {
	uint32_t background;
	uint32_t bs_highlight;
	uint32_t key_highlight;
	uint32_t caps_lock_bs_highlight;
	uint32_t caps_lock_key_highlight;
	uint32_t separator;
	uint32_t layout_background;
	uint32_t layout_border;
	uint32_t layout_text;
	struct swaylock_colorset inside;
	struct swaylock_colorset line;
	struct swaylock_colorset ring;
	struct swaylock_colorset text;
};

struct swaylock_args {
	struct swaylock_colors colors;
	enum background_mode mode;
	char *font;
	uint32_t font_size;
	uint32_t radius;
	uint32_t thickness;
	uint32_t indicator_x_position;
	uint32_t indicator_y_position;
	bool override_indicator_x_position;
	bool override_indicator_y_position;
	bool ignore_empty;
	bool show_indicator;
	bool show_caps_lock_text;
	bool show_caps_lock_indicator;
	bool show_keyboard_layout;
	bool hide_keyboard_layout;
	bool show_failed_attempts;
	bool daemonize;
	int ready_fd;
	bool indicator_idle_visible;
	bool fingerprint;
};

struct swaylock_password {
	size_t len;
	size_t buffer_len;
	char *buffer;
};

struct swaylock_state {
	struct loop *eventloop;
	struct loop_timer *input_idle_timer; // timer to reset input state to IDLE
	struct loop_timer *auth_idle_timer; // timer to stop displaying AUTH_STATE_INVALID
	struct loop_timer *clear_password_timer;  // clears the password buffer
	struct wl_display *display;
	struct wl_compositor *compositor;
	struct wl_subcompositor *subcompositor;
	struct wl_shm *shm;
	struct wl_list surfaces;
	struct wl_list images;
	struct swaylock_args args;
	struct swaylock_password password;
	struct swaylock_xkb xkb;
	cairo_surface_t *test_surface;
	cairo_t *test_cairo; // used to estimate font/text sizes
	enum auth_state auth_state; // state of the authentication attempt
	enum input_state input_state; // state of the password buffer and key inputs
	uint32_t highlight_start; // position of highlight; 2048 = 1 full turn
	int failed_attempts;
	bool run_display, locked;
	struct ext_session_lock_manager_v1 *ext_session_lock_manager_v1;
	struct ext_session_lock_v1 *ext_session_lock_v1;
	char *fingerprint_msg;
};

struct swaylock_surface {
	cairo_surface_t *image;
	struct swaylock_state *state;
	struct wl_output *output;
	uint32_t output_global_name;
	struct wl_surface *surface; // surface for background
	struct wl_surface *child; // indicator surface made into subsurface
	struct wl_subsurface *subsurface;
	struct ext_session_lock_surface_v1 *ext_session_lock_surface_v1;
	struct pool_buffer indicator_buffers[2];
	bool created;
	bool frame_pending, dirty;
	uint32_t width, height;
	int32_t scale;
	enum wl_output_subpixel subpixel;
	char *output_name;
	struct wl_list link;
	// Dimensions of last wl_buffer committed to background surface
	int last_buffer_width, last_buffer_height;
};

// There is exactly one swaylock_image for each -i argument
struct swaylock_image {
	char *path;
	char *output_name;
	cairo_surface_t *cairo_surface;
	struct wl_list link;
};

void swaylock_handle_key(struct swaylock_state *state,
		xkb_keysym_t keysym, uint32_t codepoint);
void render_frame_background(struct swaylock_surface *surface);
void render_frame(struct swaylock_surface *surface);
void damage_surface(struct swaylock_surface *surface);
void damage_state(struct swaylock_state *state);
void clear_password_buffer(struct swaylock_password *pw);
void schedule_auth_idle(struct swaylock_state *state);

void initialize_pw_backend(int argc, char **argv);
void run_pw_backend_child(void);
void clear_buffer(char *buf, size_t size);

#endif<|MERGE_RESOLUTION|>--- conflicted
+++ resolved
@@ -10,17 +10,8 @@
 
 // Indicator state: status of authentication attempt
 enum auth_state {
-<<<<<<< HEAD
-	AUTH_STATE_IDLE,
-	AUTH_STATE_CLEAR,
-	AUTH_STATE_INPUT,
-	AUTH_STATE_INPUT_NOP,
-	AUTH_STATE_BACKSPACE,
-	AUTH_STATE_VALIDATING,
-	AUTH_STATE_INVALID,
-	AUTH_STATE_FINGERPRINT,
-=======
 	AUTH_STATE_IDLE, // nothing happening
+	AUTH_STATE_FINGERPRINT, // idle but listening for fingerprint
 	AUTH_STATE_VALIDATING, // currently validating password
 	AUTH_STATE_INVALID, // displaying message: password was wrong
 };
@@ -32,7 +23,6 @@
 	INPUT_STATE_LETTER, // pressed a key that input a letter
 	INPUT_STATE_BACKSPACE, // pressed backspace and removed a letter
 	INPUT_STATE_NEUTRAL, // pressed a key (like Ctrl) that did nothing
->>>>>>> f9ce3f19
 };
 
 struct swaylock_colorset {
